# Copyright 2019 Google LLC
#
#
# Licensed under the Apache License, Version 2.0 (the "License");
# you may not use this file except in compliance with the License.
# You may obtain a copy of the License at
#
#     http://www.apache.org/licenses/LICENSE-2.0
#
# Unless required by applicable law or agreed to in writing, software
# distributed under the License is distributed on an "AS IS" BASIS,
# WITHOUT WARRANTIES OR CONDITIONS OF ANY KIND, either express or implied.
# See the License for the specific language governing permissions and
# limitations under the License.
# ==============================================================================
from __future__ import absolute_import
from __future__ import division
from __future__ import print_function
import copy
import json
import tempfile
import types

import matplotlib
matplotlib.use('Agg')
import matplotlib.pyplot as plt
import numpy as np

import os
import six
import tensorflow as tf
import tensorflow.keras.backend as K

from tensorflow.keras import initializers

from tensorflow.keras.models import Model
from tensorflow.keras.models import model_from_json

from tensorflow_model_optimization.python.core.sparsity.keras import pruning_wrapper
from tensorflow_model_optimization.python.core.sparsity.keras import prune_registry
from tensorflow_model_optimization.python.core.sparsity.keras import prunable_layer

from .qlayers import Clip
from .qlayers import QActivation
from .qpooling import QAveragePooling2D
from .qlayers import QDense
from .qlayers import QInitializer
from .qconvolutional import QConv1D
from .qconvolutional import QConv2D
from .qconvolutional import QConv2DTranspose
from .qrecurrent import QSimpleRNN
from .qrecurrent import QSimpleRNNCell
from .qrecurrent import QLSTM
from .qrecurrent import QLSTMCell
from .qrecurrent import QGRU
from .qrecurrent import QGRUCell
from .qrecurrent import QBidirectional
from .qconvolutional import QDepthwiseConv2D
from .qnormalization import QBatchNormalization
from .quantizers import binary
from .quantizers import bernoulli
from .quantizers import get_weight_scale
from .quantizers import quantized_bits
from .quantizers import quantized_relu
from .quantizers import quantized_ulaw
from .quantizers import quantized_tanh
from .quantizers import quantized_po2
from .quantizers import quantized_relu_po2
from .quantizers import stochastic_binary
from .quantizers import stochastic_ternary
from .quantizers import ternary
from .safe_eval import safe_eval

REGISTERED_LAYERS = [
<<<<<<< HEAD
    "QActivation", "Activation",
    "QDense", "QConv1D", "QConv2D", "QDepthwiseConv2D", "QConv2DTranspose",
    "QSimpleRNN", "QLSTM", "QGRU", "QBidirectional",
    "QBatchNormalization"
=======
    "QActivation",
    "QDense",
    "QConv1D",
    "QConv2D",
    "QDepthwiseConv2D",
    "QSimpleRNN",
    "QLSTM",
    "QGRU",
    "QBidirectional",
    "QBatchNormalization",
>>>>>>> 6790f785
]

#
# Model utilities: before saving the weights, we want to apply the quantizers
#
def model_save_quantized_weights(model, filename=None):
  """Quantizes model for inference and save it.

  Takes a model with weights, apply quantization function to weights and
  returns a dictionary with quantized weights.

  User should be aware that "po2" quantization functions cannot really
  be quantized in meaningful way in Keras. So, in order to preserve
  compatibility with inference flow in Keras, we do not covert "po2"
  weights and biases to exponents + signs (in case of quantize_po2), but
  return instead (-1)**sign*(2**round(log2(x))). In the returned dictionary,
  we will return the pair (sign, round(log2(x))).

  Arguments:
    model: model with weights to be quantized.
    filename: if specified, we will save the hdf5 containing the quantized
      weights so that we can use them for inference later on.

  Returns:
    dictionary containing layer name and quantized weights that can be used
    by a hardware generator.

  """

  saved_weights = {}

  print("... quantizing model")
  for layer in model.layers:
    if hasattr(layer, "get_quantizers"):
      weights = []
      signs = []
      for quantizer, weight in zip(layer.get_quantizers(), layer.get_weights()):
        if quantizer:
          weight = tf.constant(weight)
          weight = tf.keras.backend.eval(quantizer(weight))

        # If quantizer is power-of-2 (quantized_po2 or quantized_relu_po2),
        # we would like to process it here.
        #
        # However, we cannot, because we will loose sign information as
        # quanized_po2 will be represented by the tuple (sign, log2(abs(w))).
        #
        # In addition, we will not be able to use the weights on the model
        # any longer.
        #
        # So, instead of "saving" the weights in the model, we will return
        # a dictionary so that the proper values can be propagated.

        weights.append(weight)

        has_sign = False
        if quantizer:
          if isinstance(quantizer, six.string_types):
            q_name = quantizer
          elif hasattr(quantizer, "__name__"):
            q_name = quantizer.__name__
          elif hasattr(quantizer, "name"):
            q_name = quantizer.name
          elif hasattr(quantizer, "__class__"):
            q_name = quantizer.__class__.__name__
          else:
            q_name = ""
        if quantizer and ("_po2" in q_name):
          # quantized_relu_po2 does not have a sign
          if isinstance(quantizer, quantized_po2):
            has_sign = True
          sign = np.sign(weight)
          # make sure values are -1 or +1 only
          sign += (1.0 - np.abs(sign))
          weight = np.round(np.log2(np.abs(weight)))
          signs.append(sign)
        else:
          signs.append([])

      saved_weights[layer.name] = {"weights": weights}
      if has_sign:
        saved_weights[layer.name]["signs"] = signs

      layer.set_weights(weights)
    else:
      if layer.get_weights():
        print(" ", layer.name, "has not been quantized")

  if filename:
    model.save_weights(filename)

  return saved_weights


def quantize_activation(layer_config, activation_bits):
  """Replaces activation by quantized activation functions."""
  str_act_bits = str(activation_bits)
  # relu -> quantized_relu(bits)
  # tanh -> quantized_tanh(bits)
  #
  # more to come later
  if layer_config.get("activation", None) is None:
    return
  if isinstance(layer_config["activation"], six.string_types):
    a_name = layer_config["activation"]
  elif isinstance(layer_config["activation"], types.FunctionType):
    a_name = layer_config["activation"].__name__
  else:
    a_name = layer_config["activation"].__class__.__name__

  if a_name == "linear":
    return
  if a_name == "relu":
    layer_config["activation"] = "quantized_relu(" + str_act_bits + ")"
  elif a_name == "tanh":
    layer_config["activation"] = "quantized_tanh(" + str_act_bits + ")"


def get_config(quantizer_config, layer, layer_class, parameter=None):
  """Returns search of quantizer on quantizer_config."""
  quantizer = quantizer_config.get(layer["config"]["name"],
                                   quantizer_config.get(layer_class, None))

  if quantizer is not None and parameter is not None:
    quantizer = quantizer.get(parameter, None)

  return quantizer


def model_quantize(model,
                   quantizer_config,
                   activation_bits,
                   custom_objects=None,
                   transfer_weights=False):
  """Creates a quantized model from non-quantized model.

  The quantized model translation is based on json interface of Keras,
  which requires a custom_objects dictionary for "string" types.

  Because of the way json works, we pass "string" objects for the
  quantization mechanisms and we perform an eval("string") which
  technically is not safe, but it will do the job.

  The quantizer_config is a dictionary with the following form.
  {
    Dense_layer_name: {
        "kernel_quantizer": "quantizer string",
        "bias_quantizer": "quantizer_string"
    },

    Conv2D_layer_name: {
        "kernel_quantizer": "quantizer string",
        "bias_quantizer": "quantizer_string"
    },

    Activation_layer_name: "quantizer string",

    "QActivation": { "relu": "quantizer_string" },

    "QConv2D": {
        "kernel_quantizer": "quantizer string",
        "bias_quantizer": "quantizer_string"
    },

    "QBatchNormalization": {}
  }

  In the case of "QBidirectional", we can follow the same form as above. 
  The specified configuration will be used for both forward and backwards 
  layer.
  {
    "Bidirectional" : {
        "kernel_quantizer" : "quantizer string",
        "bias_quantizer" : "quantizer string",
        "recurrent_quantizer" : "quantizer string"
    }
  }

  In the case of "QActivation", we can modify only certain types of
  activations, for example, a "relu". In this case we represent the
  activation name by a dictionary, or we can modify all activations,
  without representhing as a set.

  We right now require a default case in case we cannot find layer name.
  This simplifies the dictionary because the simplest case, we can just
  say:

  {
    "default": {
        "kernel": "quantized_bits(4)",
        "bias": "quantized_bits(4)"
    }
  }

  and this will quantize all layers' weights and bias to be created with
  4 bits.

  Arguments:
    model: model to be quantized
    quantizer_config: dictionary (as above) with quantized parameters
    activation_bits: number of bits for quantized_relu, quantized_tanh
    custom_objects: dictionary following keras recommendations for json
      translation.
    transfer_weights: if true, weights are to be transfered from model to
      qmodel.

  Returns:
    qmodel with quantized operations and custom_objects.
  """

  if not custom_objects:
    custom_objects = {}

  # let's make a deep copy to make sure our objects are not shared elsewhere
  jm = copy.deepcopy(json.loads(model.to_json()))
  custom_objects = copy.deepcopy(custom_objects)
  config = jm["config"]
  layers = config["layers"]

  def quantize_rnn(layer, quantizer_config):
    q_name = "Q" + layer["class_name"]
    # needs to add kernel, recurrent bias quantizers
    kernel_quantizer = get_config(
        quantizer_config, layer, q_name, "kernel_quantizer")
    recurrent_quantizer = get_config(
        quantizer_config, layer, q_name, "recurrent_quantizer")
    bias_quantizer = get_config(
        quantizer_config, layer, q_name, "bias_quantizer")

    # this is to avoid unwanted transformations
    if kernel_quantizer is None:
      return

    layer["config"]["kernel_quantizer"] = kernel_quantizer
    layer["config"]["recurrent_quantizer"] = recurrent_quantizer
    layer["config"]["bias_quantizer"] = bias_quantizer

    # if activation is present, add activation here
    activation = get_config(
        quantizer_config, layer, q_name, "activation_quantizer")
    if activation:
      layer["config"]["activation"] = activation
    else:
      quantize_activation(layer["config"], activation_bits)

    # if recurrent activation is present, add activation here
    if layer["class_name"] in ["LSTM", "GRU"]:
      recurrent_activation = get_config(
          quantizer_config, layer, q_name, "recurrent_activation_quantizer")
      if recurrent_activation:
        layer["config"]["recurrent_activation"] = recurrent_activation
    layer["class_name"] = q_name

  for layer in layers:
    layer_config = layer["config"]

    # Dense becomes QDense, Conv1D becomes QConv1D etc
    # Activation converts activation functions

    if layer["class_name"] in ["Dense", "Conv1D", "Conv2D", "Conv2DTranspose"]:
      q_name = "Q" + layer["class_name"]
      # needs to add kernel/bias quantizers
      kernel_quantizer = get_config(
          quantizer_config, layer, q_name, "kernel_quantizer")

      bias_quantizer = get_config(
          quantizer_config, layer, q_name, "bias_quantizer")

      # this is to avoid unwanted transformations
      if kernel_quantizer is None:
        continue

      layer["class_name"] = q_name

      layer_config["kernel_quantizer"] = kernel_quantizer
      layer_config["bias_quantizer"] = bias_quantizer

      # if activation is present, add activation here
      quantizer = get_config(
          quantizer_config, layer, q_name, "activation_quantizer")

      if quantizer:
        layer_config["activation"] = quantizer
      else:
        quantize_activation(layer_config, activation_bits)

    elif layer["class_name"] == "DepthwiseConv2D":
      # needs to add kernel/bias quantizers
      depthwise_quantizer = get_config(quantizer_config, layer,
          "QDepthwiseConv2D", "depthwise_quantizer")
      bias_quantizer = get_config(quantizer_config, layer,
          "QDepthwiseConv2D", "bias_quantizer")

      # this is to avoid unwanted transformations
      if depthwise_quantizer is None:
        continue

      layer["class_name"] = "QDepthwiseConv2D"

      layer_config["depthwise_quantizer"] = depthwise_quantizer
      layer_config["bias_quantizer"] = bias_quantizer
      # if activation is present, add activation here
      quantizer = get_config(quantizer_config, layer,
          "QDepthwiseConv2D", "activation_quantizer",)

      if quantizer:
        layer_config["activation"] = quantizer
      else:
        quantize_activation(layer_config, activation_bits)

    elif layer["class_name"] in ["SimpleRNN", "LSTM", "GRU"]:
      quantize_rnn(layer, quantizer_config)

    elif layer['class_name'] == 'Bidirectional':
      forward_layer_quantizer_config = {
        layer_config['layer']['config']['name'] : get_config(quantizer_config,
                                                              layer, "QBidirectional") }
      quantize_rnn(layer['config']['layer'], forward_layer_quantizer_config)
      if "backward_layer" in layer_config:
        backward_layer_quantizer_config = {
          layer_config['backward_layer']['config']['name'] : get_config(quantizer_config,
                                                                layer, "QBidirectional") }
        quantize_rnn(layer['config']['backward_layer'], backward_layer_quantizer_config)
      layer["class_name"] = "QBidirectional"

    elif layer["class_name"] == "Activation":
      quantizer = get_config(quantizer_config, layer, "QActivation")
      # this is to avoid softmax from quantizing in autoq
      if quantizer is None:
        continue

      # if quantizer exists in dictionary related to this name,
      # use it, otherwise, use normal transformations

      if not isinstance(quantizer, dict) or quantizer.get(
          layer_config["activation"], None):
        # only change activation layer if we will use a quantized activation

        layer["class_name"] = "QActivation"
        if isinstance(quantizer, dict):
          quantizer = quantizer[layer_config["activation"]]
        if quantizer:
          layer_config["activation"] = quantizer
        else:
          quantize_activation(layer_config, activation_bits)

    # we have to do this because of other instances of ReLU
    elif layer["class_name"] in ["ReLU", "relu", "LeakyReLU"]:

      quantizer = get_config(quantizer_config, layer, "QActivation")
      # this is to avoid unwanted transformations
      if quantizer is None:
        continue

      if layer["class_name"] == "LeakyReLU":
        negative_slope = layer["config"]["alpha"]
      elif layer["class_name"] == "relu":
        max_value = layer["config"]["max_value"]
        negative_slope = layer["config"]["alpha"]
        threshold = layer["config"]["threshold"]
      else: # ReLU from mobilenet
        max_value = layer["config"]["max_value"]
        negative_slope = layer["config"]["negative_slope"]
        threshold = layer["config"]["threshold"]

      if negative_slope > 0:
        q_name = "leakyrelu"
      else:
        q_name = "relu"

      # if quantizer exists in dictionary related to this name,
      # use it, otherwise, use normal transformations

      if not isinstance(quantizer, dict) or quantizer.get(q_name, None):
        # only change activation layer if we will use a quantized activation

        layer["class_name"] = "QActivation"

        # remove relu specific configurations
        # remember that quantized relu's are always upper bounded

        if layer["class_name"] == "LeakyReLU":
          del layer["config"]["alpha"]
        elif layer["class_name"] == "relu":
          del layer["config"]["max_value"]
          del layer["config"]["alpha"]
          del layer["config"]["threshold"]
        else: # ReLU from mobilenet
          del layer["config"]["max_value"]
          del layer["config"]["negative_slope"]
          del layer["config"]["threshold"]

        if isinstance(quantizer, dict):
          quantizer = quantizer[q_name]
        if quantizer:
          layer["config"]["activation"] = quantizer
        else:
          quantize_activation(layer["config"], activation_bits)

    elif layer["class_name"] == "BatchNormalization":
      # we will assume at least QBatchNormalization or
      # layer name is in dictionary to enable conversion
      # otherwise we will just skip it.
      if (
          layer_config["name"] not in quantizer_config and
          "QBatchNormalization" not in quantizer_config
      ):
        continue

      layer["class_name"] = "QBatchNormalization"
      # needs to add kernel/bias quantizers
      gamma_quantizer = get_config(
          quantizer_config, layer, "QBatchNormalization",
          "gamma_quantizer")
      beta_quantizer = get_config(
          quantizer_config, layer, "QBatchNormalization",
          "beta_quantizer")
      mean_quantizer = get_config(
          quantizer_config, layer, "QBatchNormalization",
          "mean_quantizer")
      variance_quantizer = get_config(
          quantizer_config, layer, "QBatchNormalization",
          "variance_quantizer")

      layer_config["gamma_quantizer"] = gamma_quantizer
      layer_config["beta_quantizer"] = beta_quantizer
      layer_config["mean_quantizer"] = mean_quantizer
      layer_config["variance_quantizer"] = variance_quantizer

  # we need to keep a dictionary of custom objects as our quantized library
  # is not recognized by keras.

  qmodel = quantized_model_from_json(json.dumps(jm), custom_objects)

  # if transfer_weights is true, we load the weights from model to qmodel

  if transfer_weights:
    for layer, qlayer in zip(model.layers, qmodel.layers):
      if layer.get_weights():
        qlayer.set_weights(copy.deepcopy(layer.get_weights()))

  return qmodel


def _add_supported_quantized_objects(custom_objects):
  """Map all the quantized objects."""
  custom_objects["QInitializer"] = QInitializer
  custom_objects["QDense"] = QDense
  custom_objects["QConv1D"] = QConv1D
  custom_objects["QConv2D"] = QConv2D
  custom_objects["QConv2DTranspose"] = QConv2DTranspose
  custom_objects["QSimpleRNNCell"] = QSimpleRNNCell
  custom_objects["QSimpleRNN"] = QSimpleRNN
  custom_objects["QLSTMCell"] = QLSTMCell
  custom_objects["QLSTM"] = QLSTM
  custom_objects["QGRUCell"] = QGRUCell
  custom_objects["QGRU"] = QGRU
  custom_objects["QBidirectional"] = QBidirectional
  custom_objects["QDepthwiseConv2D"] = QDepthwiseConv2D
  custom_objects["QActivation"] = QActivation
  custom_objects["QBatchNormalization"] = QBatchNormalization
  custom_objects["Clip"] = Clip
  custom_objects["quantized_bits"] = quantized_bits
  custom_objects["bernoulli"] = bernoulli
  custom_objects["stochastic_ternary"] = stochastic_ternary
  custom_objects["ternary"] = ternary
  custom_objects["stochastic_binary"] = stochastic_binary
  custom_objects["binary"] = binary
  custom_objects["quantized_relu"] = quantized_relu
  custom_objects["quantized_ulaw"] = quantized_ulaw
  custom_objects["quantized_tanh"] = quantized_tanh
  custom_objects["quantized_po2"] = quantized_po2
  custom_objects["quantized_relu_po2"] = quantized_relu_po2


def clone_model(model, custom_objects=None):
  """Clones model with custom_objects."""
  if not custom_objects:
    custom_objects = {}

  # let's make a deep copy to make sure our objects are not shared elsewhere
  custom_objects = copy.deepcopy(custom_objects)

  _add_supported_quantized_objects(custom_objects)

  json_string = model.to_json()
  qmodel = quantized_model_from_json(json_string, custom_objects=custom_objects)
  qmodel.set_weights(model.get_weights())

  return qmodel

  config = {
      "class_name": model.__class__.__name__,
      "config": model.get_config(),
  }
  clone = tf.keras.models.model_from_config(
      config, custom_objects=custom_objects)
  clone.set_weights(model.get_weights())
  return clone


def quantized_model_from_json(json_string, custom_objects=None):
  if not custom_objects:
    custom_objects = {}

  # let's make a deep copy to make sure our objects are not shared elsewhere
  custom_objects = copy.deepcopy(custom_objects)

  _add_supported_quantized_objects(custom_objects)

  qmodel = model_from_json(json_string, custom_objects=custom_objects)

  return qmodel


def load_qmodel(filepath, custom_objects=None, compile=True):
  """Loads quantized model from Keras's model.save() h5 file.

  Arguments:
      filepath: one of the following:
          - string, path to the saved model
          - h5py.File or h5py.Group object from which to load the model
          - any file-like object implementing the method `read` that returns
          `bytes` data (e.g. `io.BytesIO`) that represents a valid h5py file
          image.
      custom_objects: Optional dictionary mapping names (strings) to custom
          classes or functions to be considered during deserialization.
      compile: Boolean, whether to compile the model after loading.

  Returns:
      A Keras model instance. If an optimizer was found as part of the saved
      model, the model is already compiled. Otherwise, the model is uncompiled
      and a warning will be displayed. When `compile` is set to False, the
      compilation is omitted without any warning.
  """

  if not custom_objects:
    custom_objects = {}

  # let's make a deep copy to make sure our objects are not shared elsewhere
  custom_objects = copy.deepcopy(custom_objects)

  _add_supported_quantized_objects(custom_objects)

  qmodel = tf.keras.models.load_model(filepath, custom_objects=custom_objects,
                                      compile=compile)
  return qmodel


def print_model_sparsity(model):
  """Prints sparsity for the pruned layers in the model."""

  def _get_sparsity(weights):
    return 1.0 - np.count_nonzero(weights) / float(weights.size)

  print("Model Sparsity Summary ({})".format(model.name))
  print("--")
  for layer in model.layers:
    if isinstance(layer, pruning_wrapper.PruneLowMagnitude):
      prunable_weights = layer.layer.get_prunable_weights()
    elif isinstance(layer, prunable_layer.PrunableLayer):
      prunable_weights = layer.get_prunable_weights()
    elif prune_registry.PruneRegistry.supports(layer):
      weight_names = prune_registry.PruneRegistry._weight_names(layer)
      prunable_weights = [getattr(layer, weight) for weight in weight_names]
    else:
      prunable_weights = None
    if prunable_weights:
      print("{}: {}".format(
          layer.name, ", ".join([
              "({}, {})".format(weight.name,
                  str(_get_sparsity(K.get_value(weight))))
              for weight in prunable_weights
          ])))
  print("\n")


def get_model_sparsity(model, per_layer=False, allow_list=None):
  """Calculates the sparsity of the model's weights and biases.

  Quantizes the model weights using model_save_quantized_weights (but does not
    save the quantized weights) before calculating the proportion of weights and
    biases set to zero.

  Arguments:
      model: The model to use to calculate sparsity. Assumes that this is a
          QKeras model with trained weights.
      per_layer: If to return a per-layer breakdown of sparsity
      allow_list: A list of layer class names that sparsity will be calculated
        for. If set to None, a default list will be used.

  Returns:
      A float value representing the proportion of weights and biases set to
      zero in the quantized model. If per_layer is True, it also returns a
      per-layer breakdown of model sparsity formatted as a list of tuples in the
      form (<layer name>, <sparsity proportion>)
  """
  # Check if to use a default list of allowed layers to calculate sparsity
  if allow_list is None:
    allow_list = [
        "QDense", "Dense", "QConv1D", "Conv1D", "QConv2D", "Conv2D",
        "QDepthwiseConv2D", "DepthwiseConv2D", "QSeparableConv2D",
        "SeparableConv2D", "QOctaveConv2D", "QSimpleRNN", "RNN", "QLSTM", "QGRU",
        "QConv2DTranspose", "Conv2DTranspose"
    ]

  # Quantize the model weights for a more accurate sparsity calculation
  model_save_quantized_weights(model)

  # Calculate the sparsity layer by layer
  layer_sparsity = []
  all_weights = []
  for layer in model.layers:
    if hasattr(layer, "quantizers") and layer.__class__.__name__ in allow_list:
      layer_weights = []
      for weight in layer.get_weights():
        layer_weights.append(weight.ravel())
        all_weights.append(weight.ravel())
      layer_weights = np.concatenate(layer_weights)
      layer_sparsity.append((layer.name, np.mean(layer_weights == 0)))

  # Average the sparsity for the entire model
  all_weights = np.concatenate(all_weights)
  total_sparsity = np.mean(all_weights == 0)
  if per_layer:
    return (total_sparsity, layer_sparsity)
  else:
    return total_sparsity


def quantized_model_debug(model, X_test, plot=False):
  """Debugs and plots model weights and activations."""
  outputs = []
  output_names = []

  for layer in model.layers:
    if layer.__class__.__name__ in REGISTERED_LAYERS:
      output_names.append(layer.name)
      outputs.append(layer.output)

  model_debug = Model(inputs=model.inputs, outputs=outputs)

  y_pred = model_debug.predict(X_test)

  print("{:30} {: 8.4f} {: 8.4f}".format(
      "input", np.min(X_test), np.max(X_test)))

  for n, p in zip(output_names, y_pred):
    layer = model.get_layer(n)
    if layer.__class__.__name__ == "QActivation":
      alpha = get_weight_scale(layer.activation, p)
    else:
      alpha = 1.0
    print(
        "{:30} {: 8.4f} {: 8.4f}".format(n, np.min(p / alpha),
                                         np.max(p / alpha)),
        end="")
    if alpha != 1.0:
      print(" a[{: 8.4f} {:8.4f}]".format(np.min(alpha), np.max(alpha)))
    if plot and layer.__class__.__name__ in [
<<<<<<< HEAD
      "QConv1D", "QConv2D", "QConv2DTranspose" "QDense", "QActivation", 
=======
      "QConv1D", "QConv2D", "QDense", "QActivation",
>>>>>>> 6790f785
      "QSimpleRNN", "QLSTM", "QGRU", "QBidirectional"
    ]:
      plt.hist(p.flatten(), bins=25)
      plt.title(layer.name + "(output)")
      plt.show()
    alpha = None
    for i, weights in enumerate(layer.get_weights()):
      if hasattr(layer, "get_quantizers") and layer.get_quantizers()[i]:
        weights = K.eval(layer.get_quantizers()[i](K.constant(weights)))
        if i == 0 and layer.__class__.__name__ in [
            "QConv1D", "QConv2D", "QConv2DTranspose", "QDense",
            "QSimpleRNN", "QLSTM", "QGRU"
        ]:
          alpha = get_weight_scale(layer.get_quantizers()[i], weights)
          # if alpha is 0, let's remove all weights.
          alpha_mask = (alpha == 0.0)
          weights = np.where(alpha_mask, weights * alpha, weights / alpha)
          if plot:
            plt.hist(weights.flatten(), bins=25)
            plt.title(layer.name + "(weights)")
            plt.show()
      print(" ({: 8.4f} {: 8.4f})".format(np.min(weights), np.max(weights)),
            end="")
    if alpha is not None and isinstance(alpha, np.ndarray):
      print(" a({: 10.6f} {: 10.6f})".format(
          np.min(alpha), np.max(alpha)), end="")
    print("")


def quantized_model_dump(model,
                         x_test,
                         output_dir=None,
                         layers_to_dump=[]):
  """Dumps tensors of target layers to binary files.

  Arguments:
    model: QKeras model object.
    x_test: numpy type, test tensors to generate output tensors.
    output_dir: a string for the directory to hold binary data.
    layers_to_dump: a list of string, specified layers by layer
      customized name.
  """
  outputs = []
  y_names = []

  if not output_dir:
    with tempfile.TemporaryDirectory() as output_dir:
      print("temp dir", output_dir)

  if not os.path.exists(output_dir):
    os.makedirs(output_dir)
    print("create dir", output_dir)

  for layer in model.layers:
    if not layers_to_dump or layer.name in layers_to_dump:
      y_names.append(layer.name)
      outputs.append(layer.output)

  # Gather the tensor outputs from specified layers at layers_to_dump
  model_debug = Model(inputs=model.inputs, outputs=outputs)
  y_pred = model_debug.predict(x_test)

  # dump tensors to files
  for name, tensor_data in zip(y_names, y_pred):
    filename = os.path.join(output_dir, name + ".bin")
    print("writing the layer output tensor to ", filename)
    with open(filename, "w") as fid:
      tensor_data.astype(np.float32).tofile(fid)<|MERGE_RESOLUTION|>--- conflicted
+++ resolved
@@ -72,23 +72,17 @@
 from .safe_eval import safe_eval
 
 REGISTERED_LAYERS = [
-<<<<<<< HEAD
-    "QActivation", "Activation",
-    "QDense", "QConv1D", "QConv2D", "QDepthwiseConv2D", "QConv2DTranspose",
-    "QSimpleRNN", "QLSTM", "QGRU", "QBidirectional",
-    "QBatchNormalization"
-=======
     "QActivation",
     "QDense",
     "QConv1D",
     "QConv2D",
     "QDepthwiseConv2D",
+    "QConv2DTranspose",
     "QSimpleRNN",
     "QLSTM",
     "QGRU",
     "QBidirectional",
     "QBatchNormalization",
->>>>>>> 6790f785
 ]
 
 #
@@ -749,11 +743,7 @@
     if alpha != 1.0:
       print(" a[{: 8.4f} {:8.4f}]".format(np.min(alpha), np.max(alpha)))
     if plot and layer.__class__.__name__ in [
-<<<<<<< HEAD
-      "QConv1D", "QConv2D", "QConv2DTranspose" "QDense", "QActivation", 
-=======
-      "QConv1D", "QConv2D", "QDense", "QActivation",
->>>>>>> 6790f785
+      "QConv1D", "QConv2D", "QConv2DTranspose", "QDense", "QActivation", 
       "QSimpleRNN", "QLSTM", "QGRU", "QBidirectional"
     ]:
       plt.hist(p.flatten(), bins=25)
